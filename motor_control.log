2024-08-16 00:31:49,623 - INFO - Controlling motor: direction=forward, speed=100, duration=1000
2024-08-16 00:31:50,624 - INFO - GPIO cleanup completed
2024-08-16 00:31:56,758 - INFO - Controlling motor: direction=forward, speed=100, duration=2138
2024-08-16 00:31:58,896 - INFO - GPIO cleanup completed
2024-08-16 00:32:03,251 - INFO - Controlling motor: direction=backward, speed=100, duration=2138
2024-08-16 00:32:05,390 - INFO - GPIO cleanup completed
2024-08-16 00:41:22,916 - ERROR - Incorrect number of arguments
2024-08-16 00:41:35,404 - ERROR - Incorrect number of arguments
2024-08-16 00:41:36,527 - ERROR - Incorrect number of arguments
2024-08-16 00:41:37,385 - ERROR - Incorrect number of arguments
2024-08-16 00:41:41,472 - ERROR - Incorrect number of arguments
2024-08-16 00:41:43,752 - ERROR - Incorrect number of arguments
2024-08-16 00:42:11,737 - ERROR - Incorrect number of arguments
2024-08-16 00:42:13,978 - ERROR - Incorrect number of arguments
2024-08-16 00:42:15,206 - ERROR - Incorrect number of arguments
2024-08-16 00:42:15,985 - ERROR - Incorrect number of arguments
2024-08-16 00:42:16,791 - ERROR - Incorrect number of arguments
2024-08-16 00:42:17,491 - ERROR - Incorrect number of arguments
2024-08-16 00:42:18,156 - ERROR - Incorrect number of arguments
2024-08-16 00:42:18,721 - ERROR - Incorrect number of arguments
2024-08-16 00:42:23,699 - ERROR - Incorrect number of arguments
2024-08-16 00:42:47,376 - ERROR - Incorrect number of arguments
2024-08-16 00:43:14,433 - ERROR - Incorrect number of arguments
2024-08-16 00:43:15,881 - ERROR - Incorrect number of arguments
2024-08-16 00:47:15,341 - ERROR - Incorrect number of arguments
2024-08-16 00:47:19,659 - ERROR - Incorrect number of arguments
2024-08-16 00:47:20,630 - ERROR - Incorrect number of arguments
2024-08-16 00:47:22,650 - ERROR - Incorrect number of arguments
2024-08-16 00:47:28,500 - ERROR - Incorrect number of arguments
2024-08-16 00:48:48,292 - ERROR - Incorrect number of arguments
2024-08-16 00:48:50,105 - ERROR - Incorrect number of arguments
2024-08-16 00:48:54,216 - ERROR - Incorrect number of arguments
2024-08-16 00:48:55,972 - ERROR - Incorrect number of arguments
2024-08-16 00:52:16,149 - INFO - Controlling motor: direction=forward, speed=50, duration=1000
2024-08-16 00:52:17,150 - INFO - GPIO cleanup completed
2024-08-16 00:52:24,929 - INFO - Controlling motor: direction=backward, speed=50, duration=1000
2024-08-16 00:52:25,930 - INFO - GPIO cleanup completed
2024-08-16 00:52:30,907 - INFO - Controlling motor: direction=backward, speed=50, duration=1000
2024-08-16 00:52:31,908 - INFO - GPIO cleanup completed
2024-08-16 00:52:36,216 - INFO - Controlling motor: direction=forward, speed=50, duration=1000
2024-08-16 00:52:37,217 - INFO - GPIO cleanup completed
2024-08-16 00:52:41,179 - INFO - Controlling motor: direction=forward, speed=95, duration=1000
2024-08-16 00:52:42,181 - INFO - GPIO cleanup completed
2024-08-16 00:52:44,455 - INFO - Controlling motor: direction=forward, speed=95, duration=1000
2024-08-16 00:52:44,808 - INFO - Controlling motor: direction=forward, speed=95, duration=1000
2024-08-16 00:52:45,456 - INFO - GPIO cleanup completed
2024-08-16 00:52:45,809 - INFO - GPIO cleanup completed
2024-08-16 00:52:46,960 - INFO - Controlling motor: direction=forward, speed=95, duration=1000
2024-08-16 00:52:47,962 - INFO - GPIO cleanup completed
2024-08-16 00:53:00,925 - INFO - Controlling motor: direction=forward, speed=95, duration=1000
2024-08-16 00:53:01,926 - INFO - GPIO cleanup completed
2024-08-16 00:54:46,450 - INFO - Controlling motor: direction=forward, speed=50, duration=1000
2024-08-16 00:54:47,451 - INFO - GPIO cleanup completed
2024-08-16 00:59:29,246 - INFO - Controlling motor: direction=forward, speed=50, duration=1000
2024-08-16 00:59:30,247 - INFO - GPIO cleanup completed
2024-08-16 01:02:48,133 - INFO - Controlling motor: direction=forward, speed=50, duration=1000
2024-08-16 01:02:49,135 - INFO - GPIO cleanup completed
2024-08-16 01:05:11,826 - INFO - Controlling motor: direction=forward, speed=50, duration=1000
2024-08-16 01:05:12,220 - INFO - Controlling motor: direction=forward, speed=50, duration=1000
2024-08-16 01:05:12,827 - INFO - GPIO cleanup completed
2024-08-16 01:05:13,222 - INFO - GPIO cleanup completed
2024-08-16 01:14:51,340 - INFO - Controlling motor: direction=forward, speed=50, duration=1000
2024-08-16 01:14:52,342 - INFO - GPIO cleanup completed
2024-08-16 10:41:40,745 - INFO - Controlling motor: direction=forward, speed=50, duration=1000
2024-08-16 10:41:41,747 - INFO - GPIO cleanup completed
2024-08-16 10:41:47,016 - INFO - Controlling motor: direction=forward, speed=50, duration=1000
2024-08-16 10:41:48,022 - INFO - GPIO cleanup completed
2024-08-16 10:42:01,554 - INFO - Controlling motor: direction=forward, speed=50, duration=1000
2024-08-16 10:42:02,558 - INFO - GPIO cleanup completed
2024-08-16 10:42:24,350 - INFO - Controlling motor: direction=backward, speed=100, duration=1618
2024-08-16 10:42:25,970 - INFO - GPIO cleanup completed
2024-08-16 14:34:55,693 - INFO - Controlling motor: direction=forward, speed=50, duration=1000
2024-08-16 14:34:56,695 - INFO - GPIO cleanup completed
2024-08-16 14:35:05,198 - INFO - Controlling motor: direction=forward, speed=100, duration=1000
2024-08-16 14:35:06,199 - INFO - GPIO cleanup completed
2024-08-16 14:35:08,969 - INFO - Controlling motor: direction=backward, speed=100, duration=1000
2024-08-16 14:35:09,971 - INFO - GPIO cleanup completed
2024-08-16 14:35:14,928 - INFO - Controlling motor: direction=backward, speed=100, duration=2658
2024-08-16 14:35:17,590 - INFO - GPIO cleanup completed
2024-08-16 15:04:53,743 - INFO - Controlling motor: direction=forward, speed=50, duration=1000
2024-08-16 15:04:54,745 - INFO - GPIO cleanup completed
2024-08-16 15:06:53,488 - INFO - Controlling motor: direction=forward, speed=50, duration=1000
2024-08-16 15:06:54,490 - INFO - GPIO cleanup completed
2024-08-16 15:29:50,671 - ERROR - Incorrect number of arguments
2024-08-16 15:29:55,832 - ERROR - Incorrect number of arguments
2024-08-16 15:29:57,357 - ERROR - Incorrect number of arguments
2024-08-16 15:30:11,932 - ERROR - Incorrect number of arguments
2024-08-16 15:30:15,094 - ERROR - Incorrect number of arguments
2024-08-16 15:30:20,702 - ERROR - Incorrect number of arguments
2024-08-16 15:33:42,737 - INFO - Controlling motor: direction=forward, speed=50, duration=1000
2024-08-16 15:33:43,738 - INFO - GPIO cleanup completed
2024-08-16 15:33:51,056 - INFO - Controlling motor: direction=forward, speed=50, duration=1000
2024-08-16 15:33:52,058 - INFO - GPIO cleanup completed
2024-08-16 15:34:02,918 - INFO - Controlling motor: direction=forward, speed=50, duration=1000
2024-08-16 15:34:03,919 - INFO - GPIO cleanup completed
2024-08-16 15:34:47,354 - INFO - Controlling motor: direction=backward, speed=100, duration=1000
2024-08-16 15:34:48,356 - INFO - GPIO cleanup completed
2024-08-16 15:34:53,595 - INFO - Controlling motor: direction=backward, speed=0, duration=1000
2024-08-16 15:34:54,596 - INFO - GPIO cleanup completed
2024-08-16 15:34:59,011 - INFO - Controlling motor: direction=backward, speed=32, duration=1000
2024-08-16 15:35:00,012 - INFO - GPIO cleanup completed
2024-08-16 15:35:05,152 - INFO - Controlling motor: direction=backward, speed=32, duration=3959
2024-08-16 15:35:09,112 - INFO - GPIO cleanup completed
2024-08-16 15:35:24,520 - INFO - Controlling motor: direction=forward, speed=50, duration=1000
2024-08-16 15:35:25,522 - INFO - GPIO cleanup completed
2024-08-16 15:42:58,534 - INFO - Controlling motor: direction=forward, speed=50, duration=1000
2024-08-16 15:42:59,535 - INFO - GPIO cleanup completed
2024-08-16 16:03:20,513 - INFO - Controlling motor: direction=forward, speed=50, duration=1000
2024-08-16 16:03:21,514 - INFO - GPIO cleanup completed
2024-08-16 16:06:16,705 - INFO - Controlling motor: direction=forward, speed=50, duration=1000
2024-08-16 16:06:17,706 - INFO - GPIO cleanup completed
2024-08-16 16:11:19,250 - INFO - Controlling motor: direction=forward, speed=50, duration=1000
2024-08-16 16:11:20,251 - INFO - GPIO cleanup completed
2024-08-16 16:11:37,664 - INFO - Controlling motor: direction=forward, speed=50, duration=1000
2024-08-16 16:11:38,665 - INFO - GPIO cleanup completed
2024-08-16 16:11:53,289 - INFO - Controlling motor: direction=forward, speed=50, duration=1000
2024-08-16 16:11:54,290 - INFO - GPIO cleanup completed
2024-08-16 16:19:27,316 - ERROR - Incorrect number of arguments
2024-08-16 16:19:31,594 - ERROR - Incorrect number of arguments
2024-08-16 16:19:33,832 - ERROR - Incorrect number of arguments
2024-08-16 16:19:40,803 - ERROR - Incorrect number of arguments
2024-08-16 16:20:22,960 - ERROR - Incorrect number of arguments
2024-08-16 16:20:23,574 - ERROR - Incorrect number of arguments
2024-08-16 16:20:23,820 - ERROR - Incorrect number of arguments
2024-08-16 16:20:24,024 - ERROR - Incorrect number of arguments
2024-08-16 16:20:25,889 - ERROR - Incorrect number of arguments
2024-08-16 16:20:29,091 - ERROR - Incorrect number of arguments
2024-08-16 16:20:29,672 - ERROR - Incorrect number of arguments
2024-08-16 16:22:48,253 - ERROR - Incorrect number of arguments
2024-08-16 16:22:58,098 - ERROR - Incorrect number of arguments
2024-08-16 16:23:28,738 - ERROR - Incorrect number of arguments
2024-08-16 16:23:56,454 - INFO - Controlling motor: direction=backward, speed=100, duration=1000, dir_pin=18, pwm_pin=24
2024-08-16 16:23:57,455 - INFO - GPIO cleanup completed
2024-08-16 16:27:33,562 - INFO - Controlling motor: direction=backward, speed=100, duration=1000, dir_pin=18, pwm_pin=24
2024-08-16 16:27:34,563 - INFO - GPIO cleanup completed
2024-08-16 16:28:35,264 - ERROR - Incorrect number of arguments
2024-08-16 16:29:02,167 - ERROR - Incorrect number of arguments
2024-08-16 16:29:06,630 - ERROR - Incorrect number of arguments
2024-08-16 16:34:13,901 - INFO - Controlling motor: direction=forward, speed=50, duration=1000, dir_pin=18, pwm_pin=24
2024-08-16 16:34:14,902 - INFO - GPIO cleanup completed
2024-08-16 16:40:24,855 - INFO - Controlling motor: direction=forward, speed=50, duration=1000, dir_pin=18, pwm_pin=24
2024-08-16 16:40:25,856 - INFO - GPIO cleanup completed
2024-08-16 16:43:14,694 - INFO - Controlling motor: direction=forward, speed=50, duration=1000, dir_pin=18, pwm_pin=24
2024-08-16 16:43:15,696 - INFO - GPIO cleanup completed
2024-08-16 16:43:20,262 - INFO - Controlling motor: direction=forward, speed=50, duration=1000, dir_pin=18, pwm_pin=24
2024-08-16 16:43:21,263 - INFO - GPIO cleanup completed
2024-08-16 16:43:31,714 - INFO - Controlling motor: direction=forward, speed=50, duration=1000, dir_pin=27, pwm_pin=22
2024-08-16 16:43:32,715 - INFO - GPIO cleanup completed
2024-08-16 16:43:46,765 - INFO - Controlling motor: direction=backward, speed=100, duration=1000, dir_pin=18, pwm_pin=24
2024-08-16 16:43:47,766 - INFO - GPIO cleanup completed
2024-08-16 16:45:43,900 - INFO - Controlling motor: direction=forward, speed=50, duration=1000, dir_pin=18, pwm_pin=25
2024-08-16 16:45:44,901 - INFO - GPIO cleanup completed
2024-08-16 16:45:50,832 - INFO - Controlling motor: direction=forward, speed=50, duration=1000, dir_pin=18, pwm_pin=24
2024-08-16 16:45:51,833 - INFO - GPIO cleanup completed
2024-08-16 16:48:27,262 - INFO - Controlling motor: direction=forward, speed=100, duration=1000, dir_pin=18, pwm_pin=24
2024-08-16 16:48:28,263 - INFO - GPIO cleanup completed
2024-08-16 16:48:33,090 - INFO - Controlling motor: direction=backward, speed=100, duration=1000, dir_pin=18, pwm_pin=24
2024-08-16 16:48:34,091 - INFO - GPIO cleanup completed
2024-08-16 16:49:28,110 - INFO - Controlling motor: direction=backward, speed=100, duration=1000, dir_pin=18, pwm_pin=24
2024-08-16 16:49:29,111 - INFO - GPIO cleanup completed
2024-08-16 16:49:39,449 - INFO - Controlling motor: direction=backward, speed=33, duration=1965, dir_pin=18, pwm_pin=24
2024-08-16 16:49:41,415 - INFO - GPIO cleanup completed
2024-08-16 16:49:51,537 - INFO - Controlling motor: direction=forward, speed=33, duration=1965, dir_pin=18, pwm_pin=24
2024-08-16 16:49:53,503 - INFO - GPIO cleanup completed
2024-08-16 16:50:07,080 - INFO - Controlling motor: direction=forward, speed=50, duration=1000, dir_pin=18, pwm_pin=24
2024-08-16 16:50:08,081 - INFO - GPIO cleanup completed
2024-08-16 16:57:20,277 - INFO - Controlling motor: direction=F, speed=100, duration=1000, dir_pin=18, pwm_pin=24
2024-08-16 16:57:21,279 - INFO - GPIO cleanup completed
2024-08-16 16:58:25,687 - INFO - Controlling motor: direction=F, speed=1000, duration=100, dir_pin=18, pwm_pin=24
2024-08-16 16:58:25,687 - ERROR - Error controlling motor: dutycycle must have a value from 0.0 to 100.0
2024-08-16 16:58:25,687 - ERROR - Error: dutycycle must have a value from 0.0 to 100.0
2024-08-16 16:58:25,688 - INFO - GPIO cleanup completed
2024-08-16 16:58:31,485 - INFO - Controlling motor: direction=F, speed=1000, duration=100, dir_pin=18, pwm_pin=24
2024-08-16 16:58:31,485 - ERROR - Error controlling motor: dutycycle must have a value from 0.0 to 100.0
2024-08-16 16:58:31,485 - ERROR - Error: dutycycle must have a value from 0.0 to 100.0
2024-08-16 16:58:31,486 - INFO - GPIO cleanup completed
2024-08-16 16:58:37,605 - INFO - Controlling motor: direction=F, speed=1000, duration=100, dir_pin=18, pwm_pin=24
2024-08-16 16:58:37,606 - ERROR - Error controlling motor: dutycycle must have a value from 0.0 to 100.0
2024-08-16 16:58:37,606 - ERROR - Error: dutycycle must have a value from 0.0 to 100.0
2024-08-16 16:58:37,606 - INFO - GPIO cleanup completed
2024-08-16 16:58:55,828 - INFO - Controlling motor: direction=forward, speed=50, duration=1000, dir_pin=18, pwm_pin=24
2024-08-16 16:58:56,830 - INFO - GPIO cleanup completed
2024-08-16 17:00:37,161 - INFO - Controlling motor: direction=F, speed=100, duration=1000, dir_pin=18, pwm_pin=24
2024-08-16 17:00:38,162 - INFO - GPIO cleanup completed
2024-08-16 17:04:22,847 - INFO - Controlling motor: direction=forward, speed=50, duration=1000, dir_pin=18, pwm_pin=24
2024-08-16 17:04:23,848 - INFO - GPIO cleanup completed
2024-08-16 17:05:40,373 - INFO - Controlling motor: direction=F, speed=100, duration=1000, dir_pin=18, pwm_pin=24
2024-08-16 17:05:41,375 - INFO - GPIO cleanup completed
2024-08-16 17:06:40,888 - INFO - Controlling motor: direction=F, speed=100, duration=1000, dir_pin=18, pwm_pin=24
2024-08-16 17:06:41,890 - INFO - GPIO cleanup completed
2024-08-16 17:18:02,587 - INFO - Controlling motor: direction=forward, speed=50, duration=1000, dir_pin=18, pwm_pin=24
2024-08-16 17:18:03,589 - INFO - GPIO cleanup completed
2024-08-16 17:21:47,784 - INFO - Controlling motor: direction=F, speed=100, duration=1000, dir_pin=18, pwm_pin=24
2024-08-16 17:21:48,785 - INFO - GPIO cleanup completed
2024-08-16 17:23:34,352 - INFO - Controlling motor: direction=F, speed=100, duration=1000, dir_pin=18, pwm_pin=24
2024-08-16 17:23:35,353 - INFO - GPIO cleanup completed
2024-08-16 17:33:56,129 - INFO - Controlling motor: direction=R, speed=100, duration=1000, dir_pin=18, pwm_pin=24
2024-08-16 17:33:57,130 - INFO - GPIO cleanup completed
2024-08-16 17:52:34,184 - INFO - Controlling motor: direction=forward, speed=50, duration=1000, dir_pin=18, pwm_pin=24
2024-08-16 17:52:35,185 - INFO - GPIO cleanup completed
2024-08-16 17:56:52,828 - INFO - Controlling motor: direction=forward, speed=50, duration=1000, dir_pin=18, pwm_pin=24
2024-08-16 17:56:53,829 - INFO - GPIO cleanup completed
2024-08-16 18:06:12,998 - INFO - Controlling motor: direction=forward, speed=50, duration=1000, dir_pin=18, pwm_pin=24
2024-08-16 18:06:13,999 - INFO - GPIO cleanup completed
2024-08-16 19:28:21,916 - INFO - Controlling motor: direction=forward, speed=50, duration=1000, dir_pin=18, pwm_pin=24
2024-08-16 19:28:22,917 - INFO - GPIO cleanup completed
2024-08-16 20:04:57,411 - INFO - Controlling motor: direction=forward, speed=50, duration=1000, dir_pin=18, pwm_pin=24
2024-08-16 20:04:58,413 - INFO - GPIO cleanup completed
2024-08-16 20:16:32,745 - INFO - Controlling motor: direction=forward, speed=50, duration=1000, dir_pin=18, pwm_pin=24
2024-08-16 20:16:33,746 - INFO - GPIO cleanup completed
2024-08-16 21:17:09,193 - INFO - Controlling motor: direction=forward, speed=50, duration=1000, dir_pin=18, pwm_pin=24
2024-08-16 21:17:10,196 - INFO - GPIO cleanup completed
2024-08-16 21:52:12,400 - INFO - Controlling motor: direction=forward, speed=50, duration=1000, dir_pin=18, pwm_pin=24
2024-08-16 21:52:13,404 - INFO - GPIO cleanup completed
2024-08-16 21:52:41,990 - INFO - Controlling motor: direction=forward, speed=50, duration=1000, dir_pin=20, pwm_pin=22
2024-08-16 21:52:42,991 - INFO - GPIO cleanup completed
2024-08-16 21:52:51,922 - INFO - Controlling motor: direction=backward, speed=50, duration=1000, dir_pin=18, pwm_pin=24
2024-08-16 21:52:52,924 - INFO - GPIO cleanup completed
2024-08-16 22:09:53,845 - INFO - Controlling motor: direction=forward, speed=50, duration=1000, dir_pin=18, pwm_pin=24
2024-08-16 22:09:54,846 - INFO - GPIO cleanup completed
2024-08-16 22:10:47,990 - INFO - Controlling motor: direction=forward, speed=50, duration=1000, dir_pin=18, pwm_pin=24
2024-08-16 22:10:48,992 - INFO - GPIO cleanup completed
2024-08-17 14:26:31,778 - INFO - Controlling motor: direction=forward, speed=50, duration=1000, dir_pin=18, pwm_pin=24
2024-08-17 14:26:32,779 - INFO - GPIO cleanup completed
2024-08-17 15:00:30,511 - INFO - Controlling motor: direction=forward, speed=50, duration=1000, dir_pin=18, pwm_pin=24
2024-08-17 15:00:31,513 - INFO - GPIO cleanup completed
2024-08-17 15:04:04,556 - INFO - Controlling motor: direction=forward, speed=50, duration=1000, dir_pin=18, pwm_pin=24
2024-08-17 15:04:05,557 - INFO - GPIO cleanup completed
2024-08-17 15:04:08,882 - INFO - Controlling motor: direction=forward, speed=50, duration=1000, dir_pin=18, pwm_pin=24
2024-08-17 15:04:09,884 - INFO - GPIO cleanup completed
2024-08-17 23:56:26,557 - INFO - Controlling motor: direction=forward, speed=50, duration=1000, dir_pin=18, pwm_pin=24
2024-08-17 23:56:27,561 - INFO - GPIO cleanup completed
2024-08-18 00:09:52,393 - INFO - Controlling motor: direction=forward, speed=50, duration=1000, dir_pin=18, pwm_pin=24
2024-08-18 00:09:53,394 - INFO - GPIO cleanup completed
2024-08-18 00:16:10,310 - INFO - Controlling motor: direction=forward, speed=50, duration=1000, dir_pin=18, pwm_pin=24
2024-08-18 00:16:11,312 - INFO - GPIO cleanup completed
<<<<<<< HEAD
2024-08-18 13:26:35,526 - INFO - Controlling motor: direction=forward, speed=50, duration=1000, dir_pin=18, pwm_pin=24
2024-08-18 13:26:36,527 - INFO - GPIO cleanup completed
2024-08-18 14:18:11,912 - INFO - Controlling motor: direction=forward, speed=50, duration=1000, dir_pin=18, pwm_pin=24
2024-08-18 14:18:12,914 - INFO - GPIO cleanup completed
=======
2024-08-18 17:33:46,827 - INFO - Controlling motor: direction=forward, speed=50, duration=1000, dir_pin=18, pwm_pin=24
2024-08-18 17:33:47,828 - INFO - GPIO cleanup completed
2024-08-21 18:41:22,909 - INFO - Controlling motor: direction=forward, speed=50, duration=1000, dir_pin=18, pwm_pin=24
2024-08-21 18:41:23,910 - INFO - GPIO cleanup completed
>>>>>>> e8fbbe20
<|MERGE_RESOLUTION|>--- conflicted
+++ resolved
@@ -233,15 +233,4 @@
 2024-08-18 00:09:52,393 - INFO - Controlling motor: direction=forward, speed=50, duration=1000, dir_pin=18, pwm_pin=24
 2024-08-18 00:09:53,394 - INFO - GPIO cleanup completed
 2024-08-18 00:16:10,310 - INFO - Controlling motor: direction=forward, speed=50, duration=1000, dir_pin=18, pwm_pin=24
-2024-08-18 00:16:11,312 - INFO - GPIO cleanup completed
-<<<<<<< HEAD
-2024-08-18 13:26:35,526 - INFO - Controlling motor: direction=forward, speed=50, duration=1000, dir_pin=18, pwm_pin=24
-2024-08-18 13:26:36,527 - INFO - GPIO cleanup completed
-2024-08-18 14:18:11,912 - INFO - Controlling motor: direction=forward, speed=50, duration=1000, dir_pin=18, pwm_pin=24
-2024-08-18 14:18:12,914 - INFO - GPIO cleanup completed
-=======
-2024-08-18 17:33:46,827 - INFO - Controlling motor: direction=forward, speed=50, duration=1000, dir_pin=18, pwm_pin=24
-2024-08-18 17:33:47,828 - INFO - GPIO cleanup completed
-2024-08-21 18:41:22,909 - INFO - Controlling motor: direction=forward, speed=50, duration=1000, dir_pin=18, pwm_pin=24
-2024-08-21 18:41:23,910 - INFO - GPIO cleanup completed
->>>>>>> e8fbbe20
+2024-08-18 00:16:11,312 - INFO - GPIO cleanup completed